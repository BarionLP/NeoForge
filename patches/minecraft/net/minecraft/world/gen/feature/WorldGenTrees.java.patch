--- ../src_base/minecraft/net/minecraft/world/gen/feature/WorldGenTrees.java
+++ ../src_work/minecraft/net/minecraft/world/gen/feature/WorldGenTrees.java
@@ -2,8 +2,10 @@
 
 import java.util.Random;
 import net.minecraft.block.Block;
+import net.minecraft.block.BlockSapling;
 import net.minecraft.util.Direction;
 import net.minecraft.world.World;
+import net.minecraftforge.common.ForgeDirection;
 
 public class WorldGenTrees extends WorldGenerator
 {
@@ -67,7 +69,12 @@
                         {
                             k1 = par1World.getBlockId(l1, i1, j1);
 
-                            if (k1 != 0 && k1 != Block.leaves.blockID && k1 != Block.grass.blockID && k1 != Block.dirt.blockID && k1 != Block.wood.blockID)
+                            Block block = Block.blocksList[k1];
+
<<<<<<< HEAD
+                            if (k1 != 0 &&
+                               !block.isLeaves(par1World, l1, i1, j1) &&
+                                k1 != Block.grass.blockID &&
+                                k1 != Block.dirt.blockID &&
+                               !block.isWood(par1World, l1, i1, j1))
=======
+                            if (block != null &&
+                               !block.isLeaves(par1World, var10, var8, var11) &&
+                               !block.canSustainPlant(par1World, var10, var8, var11, ForgeDirection.UP, (BlockSapling)Block.sapling) &&
+                               !block.isWood(par1World, var10, var8, var11))
>>>>>>> a520e128
                             {
                                 flag = false;
                             }
@@ -87,10 +94,12 @@
             else
             {
                 var8 = par1World.getBlockId(par3, par4 - 1, par5);
-
-                if ((var8 == Block.grass.blockID || var8 == Block.dirt.blockID) && par4 < 256 - var6 - 1)
-                {
-                    this.setBlock(par1World, par3, par4 - 1, par5, Block.dirt.blockID);
+                Block soil = Block.blocksList[var8];
+                boolean isSoil = (soil != null && soil.canSustainPlant(par1World, par3, par4 - 1, par5, ForgeDirection.UP, (BlockSapling)Block.sapling));
+
+                if (isSoil && par4 < 256 - var6 - 1)
+                {
+                    soil.onPlantGrow(par1World, par3, par4 - 1, par5, par3, par4, par5);
                     var9 = 3;
                     byte var18 = 0;
                     int var13;
@@ -110,7 +119,10 @@
                             {
                                 int i3 = l2 - par5;
 
-                                if ((Math.abs(k2) != i2 || Math.abs(i3) != i2 || par2Random.nextInt(2) != 0 && k1 != 0) && par1World.isAirBlock(j2, j1, l2))
+                                Block block = Block.blocksList[par1World.getBlockId(j2, j1, l2)];
+
+                                if ((Math.abs(k2) != i2 || Math.abs(i3) != i2 || par2Random.nextInt(2) != 0 && k1 != 0) &&
+                                    (block == null || block.canBeReplacedByLeaves(par1World, j2, j1, l2)))
                                 {
                                     this.setBlockAndMetadata(par1World, j2, j1, l2, Block.leaves.blockID, this.metaLeaves);
                                 }
@@ -122,7 +134,9 @@
                     {
                         k1 = par1World.getBlockId(par3, par4 + j1, par5);
 
-                        if (k1 == 0 || k1 == Block.leaves.blockID)
+                        Block block = Block.blocksList[k1];
+
+                        if (k1 == 0 || block == null || block.isLeaves(par1World, par3, par4 + j1, par5))
                         {
                             this.setBlockAndMetadata(par1World, par3, par4 + j1, par5, Block.wood.blockID, this.metaWood);
 
@@ -162,7 +176,8 @@
                             {
                                 for (k2 = par5 - i2; k2 <= par5 + i2; ++k2)
                                 {
-                                    if (par1World.getBlockId(j2, j1, k2) == Block.leaves.blockID)
+                                    Block block = Block.blocksList[par1World.getBlockId(j2, j1, k2)];
+                                    if (block != null && block.isLeaves(par1World, j2, j1, k2))
                                     {
                                         if (par2Random.nextInt(4) == 0 && par1World.getBlockId(j2 - 1, j1, k2) == 0)
                                         {<|MERGE_RESOLUTION|>--- conflicted
+++ resolved
@@ -11,46 +11,39 @@
  
  public class WorldGenTrees extends WorldGenerator
  {
-@@ -67,7 +69,12 @@
+@@ -67,7 +69,13 @@
                          {
                              k1 = par1World.getBlockId(l1, i1, j1);
  
 -                            if (k1 != 0 && k1 != Block.leaves.blockID && k1 != Block.grass.blockID && k1 != Block.dirt.blockID && k1 != Block.wood.blockID)
 +                            Block block = Block.blocksList[k1];
 +
-<<<<<<< HEAD
 +                            if (k1 != 0 &&
 +                               !block.isLeaves(par1World, l1, i1, j1) &&
 +                                k1 != Block.grass.blockID &&
 +                                k1 != Block.dirt.blockID &&
 +                               !block.isWood(par1World, l1, i1, j1))
-=======
-+                            if (block != null &&
-+                               !block.isLeaves(par1World, var10, var8, var11) &&
-+                               !block.canSustainPlant(par1World, var10, var8, var11, ForgeDirection.UP, (BlockSapling)Block.sapling) &&
-+                               !block.isWood(par1World, var10, var8, var11))
->>>>>>> a520e128
                              {
                                  flag = false;
                              }
-@@ -87,10 +94,12 @@
+@@ -87,10 +95,12 @@
              else
              {
-                 var8 = par1World.getBlockId(par3, par4 - 1, par5);
+                 i1 = par1World.getBlockId(par3, par4 - 1, par5);
 -
--                if ((var8 == Block.grass.blockID || var8 == Block.dirt.blockID) && par4 < 256 - var6 - 1)
+-                if ((i1 == Block.grass.blockID || i1 == Block.dirt.blockID) && par4 < 256 - l - 1)
 -                {
 -                    this.setBlock(par1World, par3, par4 - 1, par5, Block.dirt.blockID);
-+                Block soil = Block.blocksList[var8];
++                Block soil = Block.blocksList[i1];
 +                boolean isSoil = (soil != null && soil.canSustainPlant(par1World, par3, par4 - 1, par5, ForgeDirection.UP, (BlockSapling)Block.sapling));
 +
-+                if (isSoil && par4 < 256 - var6 - 1)
++                if (isSoil && par4 < 256 - l - 1)
 +                {
 +                    soil.onPlantGrow(par1World, par3, par4 - 1, par5, par3, par4, par5);
-                     var9 = 3;
-                     byte var18 = 0;
-                     int var13;
-@@ -110,7 +119,10 @@
+                     b0 = 3;
+                     byte b1 = 0;
+                     int i2;
+@@ -110,7 +120,10 @@
                              {
                                  int i3 = l2 - par5;
  
@@ -62,7 +55,7 @@
                                  {
                                      this.setBlockAndMetadata(par1World, j2, j1, l2, Block.leaves.blockID, this.metaLeaves);
                                  }
-@@ -122,7 +134,9 @@
+@@ -122,7 +135,9 @@
                      {
                          k1 = par1World.getBlockId(par3, par4 + j1, par5);
  
@@ -73,7 +66,7 @@
                          {
                              this.setBlockAndMetadata(par1World, par3, par4 + j1, par5, Block.wood.blockID, this.metaWood);
  
-@@ -162,7 +176,8 @@
+@@ -162,7 +177,8 @@
                              {
                                  for (k2 = par5 - i2; k2 <= par5 + i2; ++k2)
                                  {
