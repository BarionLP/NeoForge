--- conflicted
+++ resolved
@@ -94,31 +94,22 @@
     @Deprecated
     public static ModContainer findModOwner(String string)
     {
-<<<<<<< HEAD
         UniqueIdentifier ui = new UniqueIdentifier(string);
         if (customOwners.containsKey(ui))
         {
             return customOwners.get(ui);
         }
         return Loader.instance().getIndexedModList().get(ui.modId);
-=======
-        return (Item) itemRegistry.getObject(modId + ":" + name);
->>>>>>> 0586c2b1
     }
 
     // internal from here
 
     public static Map<String,Integer> buildItemDataList()
     {
-<<<<<<< HEAD
         Map<String,Integer> idMapping = Maps.newHashMap();
         getMain().iBlockRegistry.serializeInto(idMapping);
         getMain().iItemRegistry.serializeInto(idMapping);
         return idMapping;
-=======
-        String key = modId + ":" + name;
-        return blockRegistry.contains(key) ? blockRegistry.getObject(key) : null;
->>>>>>> 0586c2b1
     }
 
     public static int[] getBlockedIds()
@@ -165,13 +156,13 @@
 
     static Item findItem(String modId, String name)
     {
-        return (Item) getMain().iItemRegistry.func_82594_a(modId + ":" + name);
+        return (Item) getMain().iItemRegistry.getObject(modId + ":" + name);
     }
 
     static Block findBlock(String modId, String name)
     {
         String key = modId + ":" + name;
-        return getMain().iBlockRegistry.contains(key) ? getMain().iBlockRegistry.func_82594_a(key) : null;
+        return getMain().iBlockRegistry.containsKey(key) ? getMain().iBlockRegistry.getObject(key) : null;
     }
 
     static ItemStack findItemStack(String modId, String name)
@@ -204,11 +195,7 @@
     static UniqueIdentifier getUniqueName(Block block)
     {
         if (block == null) return null;
-<<<<<<< HEAD
-        String name = getMain().iBlockRegistry.func_148750_c(block);
-=======
-        String name = blockRegistry.getNameForObject(block);
->>>>>>> 0586c2b1
+        String name = getMain().iBlockRegistry.getNameForObject(block);
         UniqueIdentifier ui = new UniqueIdentifier(name);
         if (customItemStacks.contains(ui.modId, ui.name))
         {
@@ -221,11 +208,7 @@
     static UniqueIdentifier getUniqueName(Item item)
     {
         if (item == null) return null;
-<<<<<<< HEAD
-        String name = getMain().iItemRegistry.func_148750_c(item);
-=======
-        String name = itemRegistry.getNameForObject(item);
->>>>>>> 0586c2b1
+        String name = getMain().iItemRegistry.getNameForObject(item);
         UniqueIdentifier ui = new UniqueIdentifier(name);
         if (customItemStacks.contains(ui.modId, ui.name))
         {
@@ -377,7 +360,7 @@
                             isBlock ? "block" : "item",
                                     itemName,
                                     newId,
-                                    isBlock ? newData.iBlockRegistry.get(newId) : newData.iItemRegistry.get(newId)));
+                                    isBlock ? newData.iBlockRegistry.getObjectById(newId) : newData.iItemRegistry.getObjectById(newId)));
                 }
             }
         }
@@ -404,11 +387,11 @@
 
                     if (isBlock)
                     {
-                        newId = newData.registerBlock(frozen.iBlockRegistry.get(itemName), itemName, null, currId);
+                        newId = newData.registerBlock(frozen.iBlockRegistry.getRaw(itemName), itemName, null, currId);
                     }
                     else
                     {
-                        newId = newData.registerItem(frozen.iItemRegistry.get(itemName), itemName, null, currId);
+                        newId = newData.registerItem(frozen.iItemRegistry.getRaw(itemName), itemName, null, currId);
                     }
 
                     FMLLog.info("Injected new block/item %s : %d (was %d)", itemName, newId, currId);
@@ -449,7 +432,7 @@
                 if (remap.type == Type.BLOCK)
                 {
                     currId = getMain().iBlockRegistry.getId((Block) remap.getTarget());
-                    newName = getMain().iBlockRegistry.func_148750_c(remap.getTarget());
+                    newName = getMain().iBlockRegistry.getNameForObject(remap.getTarget());
                     FMLLog.fine("The Block %s is being remapped to %s.", remap.name, newName);
 
                     newId = gameData.registerBlock((Block) remap.getTarget(), newName, null, remap.id);
@@ -458,7 +441,7 @@
                 else
                 {
                     currId = getMain().iItemRegistry.getId((Item) remap.getTarget());
-                    newName = getMain().iItemRegistry.func_148750_c(remap.getTarget());
+                    newName = getMain().iItemRegistry.getNameForObject(remap.getTarget());
                     FMLLog.fine("The Item %s is being remapped to %s.", remap.name, newName);
 
                     newId = gameData.registerItem((Item) remap.getTarget(), newName, null, remap.id);
@@ -614,9 +597,9 @@
                 throw new RuntimeException("Cannot register an itemblock before its block");
             }
 
-            if (iItemRegistry.get(idHint) != null)
-            {
-                throw new IllegalStateException(String.format("The Item Registry slot %d is already used by %s", idHint, iItemRegistry.get(idHint)));
+            if (iItemRegistry.getObjectById(idHint) != null)
+            {
+                throw new IllegalStateException(String.format("The Item Registry slot %d is already used by %s", idHint, iItemRegistry.getObjectById(idHint)));
             }
 
             if (!freeSlot(idHint)) // temporarily free the slot occupied by the Block for the ItemBlock registration
