--- conflicted
+++ resolved
@@ -20,11 +20,7 @@
             String callingClass = classContexts.length > 3 ? classContexts[4].getName() : "none";
             String callingParent = classContexts.length > 4 ? classContexts[5].getName() : "none";
             // FML is allowed to call system exit and the Minecraft applet (from the quit button)
-<<<<<<< HEAD
-            if (!(callingClass.startsWith("cpw.mods.fml.") || ( "net.minecraft.client.Minecraft".equals(callingClass) && "net.minecraft.client.Minecraft".equals(callingParent))))
-=======
             if (!(callingClass.startsWith("cpw.mods.fml.") || ( "net.minecraft.client.Minecraft".equals(callingClass) && "net.minecraft.client.Minecraft".equals(callingParent)) || ("net.minecraft.server.dedicated.DedicatedServer".equals(callingClass) && "net.minecraft.server.MinecraftServer".equals(callingParent))))
->>>>>>> 3dbe6ccd
             {
                 throw new ExitTrappedException();
             }
