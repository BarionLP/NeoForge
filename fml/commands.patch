--- conflicted
+++ resolved
@@ -27,11 +27,7 @@
          if not os.path.exists(os.path.join(binlk[side], os.path.normpath(testlk[side] + '.class'))):
              return False
          return True
-<<<<<<< HEAD
-@@ -1029,6 +1033,9 @@
-=======
 @@ -1037,6 +1043,10 @@
->>>>>>> 11761445
          pathsrclk = {CLIENT: self.srcclient, SERVER: self.srcserver}
          pathlog = {CLIENT: self.clientrecomplog, SERVER: self.serverrecomplog}
  
@@ -41,11 +37,7 @@
          if not os.path.exists(pathbinlk[side]):
              os.makedirs(pathbinlk[side])
  
-<<<<<<< HEAD
-@@ -1062,7 +1069,7 @@
-=======
 @@ -1070,7 +1080,7 @@
->>>>>>> 11761445
              raise
  
      def startserver(self):
@@ -54,11 +46,7 @@
          classpath = [os.path.join('..', p) for p in classpath]
          classpath = os.pathsep.join(classpath)
          os.chdir(self.dirjars)
-<<<<<<< HEAD
-@@ -1070,7 +1077,7 @@
-=======
 @@ -1078,7 +1088,7 @@
->>>>>>> 11761445
          self.runmc(forkcmd)
  
      def startclient(self):
@@ -67,11 +55,7 @@
          classpath = [os.path.join('..', p) for p in classpath]
          classpath = os.pathsep.join(classpath)
          natives = os.path.join('..', self.dirnatives)
-<<<<<<< HEAD
-@@ -1197,20 +1204,20 @@
-=======
 @@ -1205,20 +1215,20 @@
->>>>>>> 11761445
          with open(self.csvmethods, 'rb') as fh:
              methodsreader = csv.DictReader(fh)
              for row in methodsreader:
@@ -95,11 +79,7 @@
                          names['params'][row['param']] = row['name']
  
          regexps = {
-<<<<<<< HEAD
-@@ -1344,13 +1351,13 @@
-=======
 @@ -1352,13 +1362,13 @@
->>>>>>> 11761445
          methods = {}
          for row in methodsreader:
              #HINT: Only include methods that have a non-empty description
@@ -115,11 +95,7 @@
                  fields[row['searge']] = row['desc'].replace('*/', '* /')
  
          regexps = {
-<<<<<<< HEAD
-@@ -1427,7 +1434,7 @@
-=======
 @@ -1435,7 +1445,7 @@
->>>>>>> 11761445
          self.runcmd(forkcmd)
          return True
  
@@ -128,11 +104,7 @@
          if not reobf:
              md5lk = {CLIENT: self.md5client, SERVER: self.md5server}
          else:
-<<<<<<< HEAD
-@@ -1442,6 +1449,9 @@
-=======
 @@ -1450,6 +1460,9 @@
->>>>>>> 11761445
                      class_path = ''
                  else:
                      class_path += '/'
@@ -142,11 +114,7 @@
                  for class_file in fnmatch.filter(filelist, '*.class'):
                      class_name = class_path + os.path.splitext(class_file)[0]
                      bin_file = os.path.normpath(os.path.join(path, class_file))
-<<<<<<< HEAD
-@@ -1535,6 +1545,8 @@
-=======
 @@ -1546,6 +1559,8 @@
->>>>>>> 11761445
          if not os.path.exists(outpathlk[side]):
              os.makedirs(outpathlk[side])
  
@@ -155,11 +123,7 @@
          # HINT: We extract the modified class files
          with closing(zipfile.ZipFile(jarlk[side])) as zipjar:
              for in_class in trgclasses:
-<<<<<<< HEAD
-@@ -1548,6 +1560,23 @@
-=======
 @@ -1559,6 +1574,23 @@
->>>>>>> 11761445
                      out_class = out_class.replace(self.nullpkg, '')
                      if out_class[0] == '/':
                          out_class = out_class[1:]
@@ -183,11 +147,7 @@
                  try:
                      zipjar.extract(out_class, outpathlk[side])
                      self.logger.info('> Outputted %s to %s as %s', in_class.ljust(35), outpathlk[side], out_class)
-<<<<<<< HEAD
-@@ -1594,6 +1623,9 @@
-=======
 @@ -1605,6 +1637,9 @@
->>>>>>> 11761445
                  sys.exit(1)
  
          for entry in newfiles:
@@ -197,11 +157,7 @@
              if entry[3] == 'U':
                  self.logger.info('Retrieving file from server : %s', entry[0])
                  cur_file = os.path.normpath(entry[0])
-<<<<<<< HEAD
-@@ -1614,6 +1646,9 @@
-=======
 @@ -1625,6 +1660,9 @@
->>>>>>> 11761445
          md5reoblk = {CLIENT: self.md5reobfclient, SERVER: self.md5reobfserver}
          outpathlk = {CLIENT: self.srcmodclient, SERVER: self.srcmodserver}
          src = {CLIENT: self.srcclient, SERVER: self.srcserver}
@@ -210,15 +166,4 @@
 +            return
  
          # HINT: We need a table for the old md5 and the new ones
-<<<<<<< HEAD
-         md5table = {}
-@@ -1656,3 +1691,6 @@
-                 except IOError:
-                     self.logger.error('* File %s copy failed', in_class)
- 
-+def commands_sanity_check():
-+    print 'Commands patch applied successfully'
-+    
-=======
-         md5table = {}
->>>>>>> 11761445
+         md5table = {}