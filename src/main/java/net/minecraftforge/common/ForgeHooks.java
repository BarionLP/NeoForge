--- conflicted
+++ resolved
@@ -1,7 +1,5 @@
 package net.minecraftforge.common;
 
-<<<<<<< HEAD
-=======
 import static net.minecraft.init.Blocks.diamond_block;
 import static net.minecraft.init.Blocks.diamond_ore;
 import static net.minecraft.init.Blocks.emerald_block;
@@ -11,7 +9,6 @@
 import static net.minecraft.init.Blocks.lit_redstone_ore;
 import static net.minecraft.init.Blocks.redstone_ore;
 
->>>>>>> ab39b7e4
 import java.net.URI;
 import java.util.ArrayList;
 import java.util.List;
@@ -55,17 +52,11 @@
 import net.minecraft.tileentity.TileEntity;
 import net.minecraft.tileentity.TileEntityNote;
 import net.minecraft.util.AxisAlignedBB;
-<<<<<<< HEAD
-import net.minecraft.util.ChatComponentText;
-import net.minecraft.util.ChatComponentTranslation;
-import net.minecraft.util.DamageSource;
-=======
 import net.minecraft.util.BlockPos;
 import net.minecraft.util.ChatComponentText;
 import net.minecraft.util.ChatComponentTranslation;
 import net.minecraft.util.DamageSource;
 import net.minecraft.util.EnumFacing;
->>>>>>> ab39b7e4
 import net.minecraft.util.IChatComponent;
 import net.minecraft.util.MathHelper;
 import net.minecraft.util.MovingObjectPosition;
@@ -443,8 +434,6 @@
         return event.component;
     }
 
-<<<<<<< HEAD
-=======
 
     static final Pattern URL_PATTERN = Pattern.compile(
             //         schema                          ipv4            OR           namespace                 port     path         ends
@@ -452,20 +441,11 @@
             "((?:[a-z0-9]{2,}:\\/\\/)?(?:(?:[0-9]{1,3}\\.){3}[0-9]{1,3}|(?:[-\\w_\\.]{1,}\\.[a-z]{2,}?))(?::[0-9]{1,5})?.*?(?=[!\"\u00A7 \n]|$))",
             Pattern.CASE_INSENSITIVE);
 
->>>>>>> ab39b7e4
     public static IChatComponent newChatWithLinks(String string)
     {
         // Includes ipv4 and domain pattern
         // Matches an ip (xx.xxx.xx.xxx) or a domain (something.com) with or
         // without a protocol or path.
-<<<<<<< HEAD
-        final Pattern URL_PATTERN = Pattern.compile(
-                //         schema                          ipv4            OR           namespace                 port     path         ends
-                //   |-----------------|        |-------------------------|  |----------------------------|    |---------| |--|   |---------------|
-                "((?:[a-z0-9]{2,}:\\/\\/)?(?:(?:[0-9]{1,3}\\.){3}[0-9]{1,3}|(?:[-\\w_\\.]{1,}\\.[a-z]{2,}?))(?::[0-9]{1,5})?.*?(?=[!\"\u00A7 \n]|$))",
-                Pattern.CASE_INSENSITIVE);
-=======
->>>>>>> ab39b7e4
         IChatComponent ichat = new ChatComponentText("");
         Matcher matcher = URL_PATTERN.matcher(string);
         int lastEnd = 0;
